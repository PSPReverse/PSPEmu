--- conflicted
+++ resolved
@@ -23,19 +23,13 @@
                       psp-dev.c
                       psp-dev-ccp-v5.c
                       psp-dev-timer.c
-<<<<<<< HEAD
                       psp-dev-test.c
-                      psp-dev-unknown-0x03010000.c
-                      psp-smn-dev-unknown-0x0005e000.c
-                      psp-smn-dev-unknown-0x0005d0cc.c)
-=======
                       psp-dev-fuse.c
                       psp-dev-flash.c
                       psp-dev-smu.c
                       psp-dev-mmio-unknown.c
                       psp-dev-smn-unknown.c
                       psp-dev-x86-unknown.c)
->>>>>>> 3fc9ed8b
 
 target_include_directories(PSPEmu PUBLIC
                            "${PROJECT_SOURCE_DIR}/include"
