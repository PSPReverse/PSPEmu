--- conflicted
+++ resolved
@@ -255,17 +255,6 @@
                         {
                             PSPADDR PspAddrWrite = 0;
 
-<<<<<<< HEAD
-                            PSPEmuMmioDevCreate(hMmioMgr, &g_MmioDevRegCcpV5, 0x03000000, &pDev);
-                            PSPEmuMmioDevCreate(hMmioMgr, &g_MmioDevRegTimer, 0x03010424, &pDev);
-                            PSPEmuMmioDevCreate(hMmioMgr, &g_MmioDevRegTest, 0x04000000, &pDev);
-                            PSPEmuMmioDevCreate(hMmioMgr, &g_MmioDevRegUnk0x03010000, 0x03010000, &pDev);
-                            PSPEmuSmnDevCreate(hSmnMgr, &g_SmnDevRegUnk0x0005e000, 0x0005e000, &pSmnDev);
-                            PSPEmuSmnDevCreate(hSmnMgr, &g_SmnDevRegUnk0x0005d0cc, 0x0005d0cc, &pSmnDev);
-
-                            PSPADDR PspAddrStartExec = 0x0;
-=======
->>>>>>> 3fc9ed8b
                             switch (Cfg.enmMode)
                             {
                                 case PSPCOREMODE_SYSTEM:
@@ -312,6 +301,8 @@
                             rc = PSPEmuDevCreate(hIoMgr, &g_DevRegFlash, &Cfg, &pDev);
                         if (!rc)
                             rc = PSPEmuDevCreate(hIoMgr, &g_DevRegSmu, &Cfg, &pDev);
+                        if (!rc)
+                            rc = PSPEmuDevCreate(hIoMgr, &g_DevRegTest, &Cfg, &pDev);
                         if (rc)
                             printf("Error creating one of the devices: %d\n", rc);
 
